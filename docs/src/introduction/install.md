# Install

This page guides you through the initial installation of a Zeebe broker for development purposes. In case you are looking for more detailed information on how to set up and operate Zeebe, make sure to check out the [Operations Guide](/operations/README.html) as well.

There are different ways to install Zeebe:

* [Download a distribution](#download-a-distribution)
* [Using Docker](#using-docker) (Recommended)

<<<<<<< HEAD
=======
## Prerequisites

* Operating System:
  * Linux
  * Windows/MacOS (development only, not supported for production)
* Java Virtual Machine:
  * Oracle Hotspot v1.8
  * Open JDK v1.8

## Download a distribution

You can always download the latest Zeebe release from the [Github release page](https://github.com/zeebe-io/zeebe/releases).

Once you have downloaded a distribution, extract it into a folder of your choice. To extract the Zeebe distribution and start the broker, **Linux users** can type:

```bash
tar -xzf zeebe-distribution-X.Y.Z.tar.gz -C zeebe/
./bin/broker
```

**Windows users** can download the `.zip`package and extract it using their favorite unzip tool. They can then open the extracted folder, navigate to the `bin` folder and start the broker by double-clicking on the `broker.bat` file.

Once the Zeebe broker has started, it should produce the following output:

```bash
23:39:13.167 [] [main] INFO  io.zeebe.util.config - Reading configuration for class class io.zeebe.broker.system.configuration.BrokerCfg from file conf/zeebe.cfg.toml
23:39:13.246 [] [main] INFO  io.zeebe.broker.system - Scheduler configuration: Threads{cpu-bound: 2, io-bound: 2}.
23:39:13.270 [] [main] INFO  io.zeebe.broker.system - Version: X.Y.Z
23:39:13.273 [] [main] INFO  io.zeebe.broker.system - Starting broker with configuration {
```
>>>>>>> 43a5e24c

## Using Docker

The easiest way to try Zeebe is using Docker. Using Docker provides you with a consistent environment, and we recommend it for development.

### Prerequisites

* Operating System:
  * Linux
  * Windows/MacOS (development only, not supported for production)
* Docker

### Docker configurations for docker-compose

Docker configurations for starting a single Zeebe broker using `docker-compose`, optionally with Operate and Simple Monitor, are available in the [zeebe-docker-compose](https://github.com/zeebe-io/zeebe-docker-compose/blob/master/README.md) repository. Further instructions for using these configurations are in [the README.md in that repository](https://github.com/zeebe-io/zeebe-docker-compose/blob/master/README.md).

### Using Docker without docker-compose

You can run Zeebe with Docker:

```bash
docker run --name zeebe -p 26500:26500 camunda/zeebe:latest
```

### Exposed Ports

- `26500`: Gateway API
<<<<<<< HEAD
=======
- `26501`: Command API (gateway-to-broker)
- `26502`: Internal API (broker-to-broker)
>>>>>>> 43a5e24c

### Volumes

The default data volume is under `/usr/local/zeebe/bin/data`. It contains
all data which should be persisted.

### Configuration

The Zeebe configuration is located at `/usr/local/zeebe/conf/zeebe.cfg.toml`.
The logging configuration is located at `/usr/local/zeebe/conf/log4j2.xml`.

The configuration of the docker image can also be changed by using environment
variables.

Available environment variables:

 - `ZEEBE_LOG_LEVEL`: Sets the log level of the Zeebe Logger (default: `info`).
 - `ZEEBE_HOST`: Sets the host address to bind to instead of the IP of the container.
 - `BOOTSTRAP`: Sets the replication factor of the `internal-system` partition.
 - `ZEEBE_CONTACT_POINTS`: Sets the contact points of other brokers in a cluster setup.
 - `DEPLOY_ON_KUBERNETES`: If set to `true`, it applies some configuration changes in order to run Zeebe
 in a Kubernetes environment.

### Mac and Windows users

**Note**: On systems which use a VM to run Docker containers like Mac and
Windows, the VM needs at least 4GB of memory, otherwise Zeebe might fail to start
with an error similar to:

```
Exception in thread "actor-runner-service-container" java.lang.OutOfMemoryError: Direct buffer memory
        at java.nio.Bits.reserveMemory(Bits.java:694)
        at java.nio.DirectByteBuffer.<init>(DirectByteBuffer.java:123)
        at java.nio.ByteBuffer.allocateDirect(ByteBuffer.java:311)
        at io.zeebe.util.allocation.DirectBufferAllocator.allocate(DirectBufferAllocator.java:28)
        at io.zeebe.util.allocation.BufferAllocators.allocateDirect(BufferAllocators.java:26)
        at io.zeebe.dispatcher.DispatcherBuilder.initAllocatedBuffer(DispatcherBuilder.java:266)
        at io.zeebe.dispatcher.DispatcherBuilder.build(DispatcherBuilder.java:198)
        at io.zeebe.broker.services.DispatcherService.start(DispatcherService.java:61)
        at io.zeebe.servicecontainer.impl.ServiceController$InvokeStartState.doWork(ServiceController.java:269)
        at io.zeebe.servicecontainer.impl.ServiceController.doWork(ServiceController.java:138)
        at io.zeebe.servicecontainer.impl.ServiceContainerImpl.doWork(ServiceContainerImpl.java:110)
        at io.zeebe.util.actor.ActorRunner.tryRunActor(ActorRunner.java:165)
        at io.zeebe.util.actor.ActorRunner.runActor(ActorRunner.java:145)
        at io.zeebe.util.actor.ActorRunner.doWork(ActorRunner.java:114)
        at io.zeebe.util.actor.ActorRunner.run(ActorRunner.java:71)
        at java.lang.Thread.run(Thread.java:748)
```

If you are using Docker with the default Moby VM, you can adjust the amount of memory available to the VM through the Docker preferences. Right-click on the Docker icon in the System Tray to access preferences.
 
If you use a Docker setup with `docker-machine` and your `default` VM does
not have 4GB of memory, you can create a new one with the following command:

```
docker-machine create --driver virtualbox --virtualbox-memory 4000 zeebe
```

Verify that the Docker Machine is running correctly:

```
docker-machine ls
```
```
NAME        ACTIVE   DRIVER       STATE     URL                         SWARM   DOCKER        ERRORS
zeebe     *        virtualbox   Running   tcp://192.168.99.100:2376           v17.03.1-ce
```

Configure your terminal:

```
eval $(docker-machine env zeebe)
```

Then run Zeebe:

```
docker run --rm -p 26500:26500 camunda/zeebe:latest
```

To get the ip of Zeebe:
```
docker-machine ip zeebe
```
```
192.168.99.100
```

Verify that you can connect to Zeebe:
```
telnet 192.168.99.100 26500
```

## Download a distribution

You can always download the latest Zeebe release from the [Github release page](https://github.com/zeebe-io/zeebe/releases).

### Prerequisites

* Operating System:
  * Linux
  * Windows/MacOS (development only, not supported for production)
* Java Virtual Machine:
  * Oracle Hotspot v1.8
  * Open JDK v1.8
  
Once you have downloaded a distribution, extract it into a folder of your choice. To extract the Zeebe distribution and start the broker, **Linux users** can type:

```bash
tar -xzf zeebe-distribution-X.Y.Z.tar.gz -C zeebe/
./bin/broker
```

**Windows users** can download the `.zip`package and extract it using their favorite unzip tool. They can then open the extracted folder, navigate to the `bin` folder and start the broker by double-clicking on the `broker.bat` file.

Once the Zeebe broker has started, it should produce the following output:

```bash
10:49:52.264 [] [main] INFO  io.zeebe.broker.system - Using configuration file zeebe-broker-X.Y.Z/conf/zeebe.cfg.toml
10:49:52.342 [] [main] INFO  io.zeebe.broker.system - Scheduler configuration: Threads{cpu-bound: 2, io-bound: 2}.
10:49:52.383 [] [main] INFO  io.zeebe.broker.system - Version: X.Y.Z
10:49:52.430 [] [main] INFO  io.zeebe.broker.clustering - Starting standalone broker.
10:49:52.435 [service-controller] [0.0.0.0:26500-zb-actors-1] INFO  io.zeebe.broker.transport - Bound managementApi.server to /0.0.0.0:26502
10:49:52.460 [service-controller] [0.0.0.0:26500-zb-actors-1] INFO  io.zeebe.transport - Bound clientApi.server to /0.0.0.0:26501
10:49:52.460 [service-controller] [0.0.0.0:26500-zb-actors-1] INFO  io.zeebe.transport - Bound replicationApi.server to /0.0.0.0:26503
```

### Exposed Ports

- `26500`: Gateway API
- `26501`: Client API
- `26502`: Management API for broker to broker communication
- `26503`: Replication API for broker to broker replication
- `26504`: Subscription API for message correlation<|MERGE_RESOLUTION|>--- conflicted
+++ resolved
@@ -6,40 +6,6 @@
 
 * [Download a distribution](#download-a-distribution)
 * [Using Docker](#using-docker) (Recommended)
-
-<<<<<<< HEAD
-=======
-## Prerequisites
-
-* Operating System:
-  * Linux
-  * Windows/MacOS (development only, not supported for production)
-* Java Virtual Machine:
-  * Oracle Hotspot v1.8
-  * Open JDK v1.8
-
-## Download a distribution
-
-You can always download the latest Zeebe release from the [Github release page](https://github.com/zeebe-io/zeebe/releases).
-
-Once you have downloaded a distribution, extract it into a folder of your choice. To extract the Zeebe distribution and start the broker, **Linux users** can type:
-
-```bash
-tar -xzf zeebe-distribution-X.Y.Z.tar.gz -C zeebe/
-./bin/broker
-```
-
-**Windows users** can download the `.zip`package and extract it using their favorite unzip tool. They can then open the extracted folder, navigate to the `bin` folder and start the broker by double-clicking on the `broker.bat` file.
-
-Once the Zeebe broker has started, it should produce the following output:
-
-```bash
-23:39:13.167 [] [main] INFO  io.zeebe.util.config - Reading configuration for class class io.zeebe.broker.system.configuration.BrokerCfg from file conf/zeebe.cfg.toml
-23:39:13.246 [] [main] INFO  io.zeebe.broker.system - Scheduler configuration: Threads{cpu-bound: 2, io-bound: 2}.
-23:39:13.270 [] [main] INFO  io.zeebe.broker.system - Version: X.Y.Z
-23:39:13.273 [] [main] INFO  io.zeebe.broker.system - Starting broker with configuration {
-```
->>>>>>> 43a5e24c
 
 ## Using Docker
 
@@ -54,6 +20,8 @@
 
 ### Docker configurations for docker-compose
 
+The absolutely easiest way to try Zeebe is using the official docker-compose repository. This allows you to start complex configurations with a single command, and understand the details of how they are configured when you are ready to delve to that level.
+
 Docker configurations for starting a single Zeebe broker using `docker-compose`, optionally with Operate and Simple Monitor, are available in the [zeebe-docker-compose](https://github.com/zeebe-io/zeebe-docker-compose/blob/master/README.md) repository. Further instructions for using these configurations are in [the README.md in that repository](https://github.com/zeebe-io/zeebe-docker-compose/blob/master/README.md).
 
 ### Using Docker without docker-compose
@@ -67,11 +35,8 @@
 ### Exposed Ports
 
 - `26500`: Gateway API
-<<<<<<< HEAD
-=======
 - `26501`: Command API (gateway-to-broker)
 - `26502`: Internal API (broker-to-broker)
->>>>>>> 43a5e24c
 
 ### Volumes
 
@@ -190,19 +155,8 @@
 Once the Zeebe broker has started, it should produce the following output:
 
 ```bash
-10:49:52.264 [] [main] INFO  io.zeebe.broker.system - Using configuration file zeebe-broker-X.Y.Z/conf/zeebe.cfg.toml
-10:49:52.342 [] [main] INFO  io.zeebe.broker.system - Scheduler configuration: Threads{cpu-bound: 2, io-bound: 2}.
-10:49:52.383 [] [main] INFO  io.zeebe.broker.system - Version: X.Y.Z
-10:49:52.430 [] [main] INFO  io.zeebe.broker.clustering - Starting standalone broker.
-10:49:52.435 [service-controller] [0.0.0.0:26500-zb-actors-1] INFO  io.zeebe.broker.transport - Bound managementApi.server to /0.0.0.0:26502
-10:49:52.460 [service-controller] [0.0.0.0:26500-zb-actors-1] INFO  io.zeebe.transport - Bound clientApi.server to /0.0.0.0:26501
-10:49:52.460 [service-controller] [0.0.0.0:26500-zb-actors-1] INFO  io.zeebe.transport - Bound replicationApi.server to /0.0.0.0:26503
+23:39:13.167 [] [main] INFO  io.zeebe.util.config - Reading configuration for class class io.zeebe.broker.system.configuration.BrokerCfg from file conf/zeebe.cfg.toml
+23:39:13.246 [] [main] INFO  io.zeebe.broker.system - Scheduler configuration: Threads{cpu-bound: 2, io-bound: 2}.
+23:39:13.270 [] [main] INFO  io.zeebe.broker.system - Version: X.Y.Z
+23:39:13.273 [] [main] INFO  io.zeebe.broker.system - Starting broker with configuration {
 ```
-
-### Exposed Ports
-
-- `26500`: Gateway API
-- `26501`: Client API
-- `26502`: Management API for broker to broker communication
-- `26503`: Replication API for broker to broker replication
-- `26504`: Subscription API for message correlation